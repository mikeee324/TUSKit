//
//  TUSClient.swift
//  Pods
//
//  Created by Mark Robert Masterson on 4/5/20.
//
import Foundation

// Return nil in case accessing an index of an array that
// is out of range. See https://stackoverflow.com/a/37225027/3668241
extension Collection where Indices.Iterator.Element == Index {
    subscript(safe index: Index) -> Iterator.Element? {
        return indices.contains(index) ? self[index] : nil
    }
}

public class TUSClient: NSObject, URLSessionTaskDelegate {
    // MARK: Properties

    internal var tusSession = TUSSession()
    public var uploadURL: URL
    public var delegate: TUSDelegate?
    private let executor: TUSExecutor
    internal let fileManager = TUSFileManager()
    public static let shared = TUSClient()
    public static var config: TUSConfig?
    internal var logger: TUSLogger
    public var chunkSize: Int = TUSConstants.chunkSize // Default chunksize can be overwritten
    // TODO: Fix this
    public var currentUploads: [TUSUpload]? {
        get {
            guard let data = UserDefaults.standard.object(forKey: TUSConstants.kSavedTUSUploadsDefaultsKey) as? Data else {
                return nil
            }
            return NSKeyedUnarchiver.unarchiveObject(with: data) as? [TUSUpload]
        }
        set(currentUploads) {
            let data = NSKeyedArchiver.archivedData(withRootObject: currentUploads!)
            UserDefaults.standard.set(data, forKey: TUSConstants.kSavedTUSUploadsDefaultsKey)
        }
    }

    internal func currentUploadsHas(element: TUSUpload) -> Bool {
        let index = currentUploads?.firstIndex(where: { (_element) -> Bool in
            _element.id == element.id
        })
        return index != nil
    }

    public var status: TUSClientStaus? {
        get {
            guard let status = UserDefaults.standard.value(forKey: TUSConstants.kSavedTUSClientStatusDefaultsKey) as? String else {
                return .ready
            }
            return TUSClientStaus(rawValue: status)
        }
        set(status) {
            UserDefaults.standard.set(status?.rawValue, forKey: String(format: "%@", TUSConstants.kSavedTUSClientStatusDefaultsKey))
        }
    }

    // MARK: Initializers

    public class func setup(with config: TUSConfig) {
        TUSClient.config = config
    }

    override private init() {
        guard let config = TUSClient.config else {
            fatalError("Error - you must call setup before accessing TUSClient")
        }
        uploadURL = config.uploadURL
        executor = TUSExecutor()
        logger = TUSLogger(withLevel: config.logLevel, true)
        fileManager.createFileDirectory()
        super.init()
        tusSession = TUSSession(customConfiguration: config.URLSessionConfig, andDelegate: self)

        // If we have already ran this library and uploads, a currentUploads object would exist,
        // if not, we'll get nil and won't be able to append. So create a blank array.
        if currentUploads == nil {
            currentUploads = []
        }
    }

    // MARK: Create methods

    /// Create a file and upload to your TUS server with retries
    /// - Parameters:
    ///   - upload: the upload object
    ///   - retries: number of retires to take if a call fails
    public func createOrResume(forUpload upload: TUSUpload, withRetries _: Int) {
        let fileName = String(format: "%@%@", upload.id, upload.fileType!)
<<<<<<< HEAD
=======
        //let tusName = String(format: "TUS-%@", fileName)
        
        
        if (fileManager.fileExists(withName: fileName) == false) {
            logger.log(forLevel: .Info, withMessage:String(format: "File not found in local storage.", upload.id))
            upload.status = .new
            currentUploads?.append(upload)
            if (upload.filePath != nil) {
                if fileManager.moveFile(atLocation: upload.filePath!, withFileName: fileName) == false{
                    //fail out
                    logger.log(forLevel: .Error, withMessage:String(format: "Failed to move file.", upload.id))
>>>>>>> 69edde7a

        if fileManager.fileExists(withName: fileName) == false {
            logger.log(forLevel: .Info, withMessage: String(format: "File not found in local storage.", upload.id))
            upload.status = .new
            // avoid duplicates in upload queue
            if !currentUploadsHas(element: upload) {
                currentUploads?.append(upload)
            }
            if upload.filePath != nil {
                if fileManager.copyFile(atLocation: upload.filePath!, withFileName: fileName) == false {
                    // fail out
                    logger.log(forLevel: .Error, withMessage: String(format: "Failed to move file.", upload.id))
                    cleanUp(forUpload: upload)
                    return
                }
            } else if upload.data != nil {
                if fileManager.writeData(withData: upload.data!, andFileName: fileName) == false {
                    // fail out
                    logger.log(forLevel: .Error, withMessage: String(format: "Failed to create file in local storage from data.", upload.id))
                    cleanUp(forUpload: upload)
                    return
                }
            }
        }

        if status == .ready {
            status = .uploading

            switch upload.status {
            case .paused, .created:
                logger.log(forLevel: .Info, withMessage: String(format: "File %@ has been previously been created", upload.id))
                executor.upload(forUpload: upload)
            case .new:
                logger.log(forLevel: .Info, withMessage: String(format: "Creating file %@ on server", upload.id))
                upload.contentLength = "0"
                upload.uploadOffset = "0"
                upload.uploadLength = String(fileManager.sizeForLocalFilePath(filePath: String(format: "%@%@", fileManager.fileStorePath(), fileName)))
                // currentUploads?.append(upload) //Save before creating on server
                executor.create(forUpload: upload)
            default:
                logger.log(forLevel: .Error, withMessage: String(format: "Unhandeled status %@ of upload in #createOrResume.", upload.status?.rawValue ?? "NO STATUS SET"))
            }
        }
    }

    /// Create a file and upload to your TUS server without retries
    /// - Parameter upload: the upload object
    public func createOrResume(forUpload upload: TUSUpload) {
        //
        createOrResume(forUpload: upload, withRetries: 0)
    }

    /// Create a file and upload to your TUS server with custom headers
    /// - Parameters:
    ///   - upload: rhe upload object
    ///   - headers: a dictionary of custom headers to send with the create/upload
    public func createOrResume(forUpload upload: TUSUpload, withCustomHeaders headers: [String: String]) {
        executor.customHeaders = headers
        createOrResume(forUpload: upload, withRetries: 0)
    }

    public func createOrResume(forUpload upload: TUSUpload, withCustomHeaders headers: [String: String], andFileURL _: URL) {
        executor.customHeaders = headers
        createOrResume(forUpload: upload, withRetries: 0)
    }

    // MARK: Mass methods

    /// Resume all uploads
    public func resumeAll() {
        for upload in currentUploads! {
            createOrResume(forUpload: upload)
        }
    }

    /// Retry all uploads, even ones that failed
    public func retryAll() {
        for upload in currentUploads! {
            retry(forUpload: upload)
        }
    }
<<<<<<< HEAD

=======
    
    /// Same as cancelAll
    public func pauseAll() {
        for upload in currentUploads! {
            cancel(forUpload: upload)
        }
    }
    
>>>>>>> 69edde7a
    /// Cancel all uploads
    public func cancelAll() {
        for upload in currentUploads! {
            cancel(forUpload: upload)
        }
    }

    /// Delete all temporary files
    public func cleanUp() {
        for upload in currentUploads! {
            cleanUp(forUpload: upload)
        }
    }

    // MARK: Methods for one upload

    /// Retry an upload
    /// - Parameter upload: the upload object
    public func retry(forUpload upload: TUSUpload) {
        executor.upload(forUpload: upload)
    }
<<<<<<< HEAD

=======
    
    //Same as cancel
    public func pause(forUpload upload: TUSUpload) {
        cancel(forUpload: upload)
    }
    
>>>>>>> 69edde7a
    /// Cancel an upload
    /// - Parameter upload: the upload object
    public func cancel(forUpload upload: TUSUpload) {
        executor.cancel(forUpload: upload, error: nil)
    }

    /// Delete temporary files for an upload and removes it from the
    /// current uploads.
    /// - Parameter upload: the upload object
    public func cleanUp(forUpload upload: TUSUpload) {
        // Remove from current uploads
        let index = currentUploads?.firstIndex(where: { (_upload) -> Bool in
            _upload.id == upload.id
        })
        if index != nil {
            currentUploads?.remove(at: index!)
        }

        // Try to delete any tmp files
        let fileName = String(format: "%@%@", upload.id, upload.fileType!)
<<<<<<< HEAD
        fileManager.deleteFile(withName: fileName)
        logger.log(forLevel: .Info, withMessage: "file \(upload.id) cleaned up")
    }

    public func urlSession(_: URLSession, task _: URLSessionTask, didSendBodyData _: Int64, totalBytesSent: Int64, totalBytesExpectedToSend _: Int64) {
        guard let upload = currentUploads?[safe: 0] else {
            // ignore?
            return
        }

        // Notify progress for specific upload
        delegate?.TUSProgress(forUpload: upload, bytesUploaded: Int(upload.uploadOffset ?? "0")! + Int(totalBytesSent), bytesRemaining: Int(upload.uploadLength ?? "0")!)

        // Notify  progress for global uploads
        let totalUploadedBytes = currentUploads?.reduce(0) { prev, _upload in prev + (Int(_upload.uploadOffset ?? "0")!) }
        let totalBytes = currentUploads?.reduce(0) { prev, _upload in prev + (Int(_upload.uploadLength ?? "0")!) }

        if totalBytes != nil, totalUploadedBytes != nil {
            delegate?.TUSProgress(bytesUploaded: totalUploadedBytes! + Int(totalBytesSent), bytesRemaining: totalBytes!)
        }
=======
        currentUploads?.remove(at: 0)
        if (fileManager.deleteFile(withName: fileName)) {
            logger.log(forLevel: .Info, withMessage: "file \(upload.id) cleaned up")
        } else {
            logger.log(forLevel: .Error, withMessage: "file \(upload.id) failed cleaned up")
        }
    }
    
    public func urlSession(_ session: URLSession, task: URLSessionTask, didSendBodyData bytesSent: Int64, totalBytesSent: Int64, totalBytesExpectedToSend: Int64) {
        let upload = currentUploads![0]
        self.delegate?.TUSProgress(bytesUploaded: Int(upload.uploadOffset!)!, bytesRemaining: Int(upload.uploadLength!)!)
>>>>>>> 69edde7a
    }

    // MARK: Methods for already uploaded files

    public func getFile(forUpload upload: TUSUpload) {
        executor.get(forUpload: upload)
    }

    // MARK: Helpers

    /// Reset the state of TUSClient - maily used for debugging, can be very destructive
    /// - Parameter newState: the new state
    func resetState(to newState: TUSClientStaus) {
        status = newState
    }

    // TODO: Update the persistance
    /// Update an uploads data, used for persistence - not useful outside of the library
    /// - Parameter upload: the upload object
    func updateUpload(_ upload: TUSUpload) {
        let needleUploadIndex = currentUploads?.firstIndex(where: { $0.id == upload.id })
        if needleUploadIndex == nil {
            TUSClient.shared.logger.log(forLevel: .Error, withMessage: String(format: "Failed to update upload, as it hasn't been found in currentUploads.", upload.id))
            return
        }

        currentUploads![needleUploadIndex!] = upload
        let updated = currentUploads
<<<<<<< HEAD
        currentUploads = updated
=======
        self.currentUploads = updated
>>>>>>> 69edde7a
    }
}<|MERGE_RESOLUTION|>--- conflicted
+++ resolved
@@ -91,20 +91,6 @@
     ///   - retries: number of retires to take if a call fails
     public func createOrResume(forUpload upload: TUSUpload, withRetries _: Int) {
         let fileName = String(format: "%@%@", upload.id, upload.fileType!)
-<<<<<<< HEAD
-=======
-        //let tusName = String(format: "TUS-%@", fileName)
-        
-        
-        if (fileManager.fileExists(withName: fileName) == false) {
-            logger.log(forLevel: .Info, withMessage:String(format: "File not found in local storage.", upload.id))
-            upload.status = .new
-            currentUploads?.append(upload)
-            if (upload.filePath != nil) {
-                if fileManager.moveFile(atLocation: upload.filePath!, withFileName: fileName) == false{
-                    //fail out
-                    logger.log(forLevel: .Error, withMessage:String(format: "Failed to move file.", upload.id))
->>>>>>> 69edde7a
 
         if fileManager.fileExists(withName: fileName) == false {
             logger.log(forLevel: .Info, withMessage: String(format: "File not found in local storage.", upload.id))
@@ -186,18 +172,14 @@
             retry(forUpload: upload)
         }
     }
-<<<<<<< HEAD
-
-=======
-    
+
     /// Same as cancelAll
     public func pauseAll() {
         for upload in currentUploads! {
             cancel(forUpload: upload)
         }
     }
-    
->>>>>>> 69edde7a
+
     /// Cancel all uploads
     public func cancelAll() {
         for upload in currentUploads! {
@@ -219,16 +201,12 @@
     public func retry(forUpload upload: TUSUpload) {
         executor.upload(forUpload: upload)
     }
-<<<<<<< HEAD
-
-=======
-    
+
     //Same as cancel
     public func pause(forUpload upload: TUSUpload) {
         cancel(forUpload: upload)
     }
-    
->>>>>>> 69edde7a
+
     /// Cancel an upload
     /// - Parameter upload: the upload object
     public func cancel(forUpload upload: TUSUpload) {
@@ -249,9 +227,11 @@
 
         // Try to delete any tmp files
         let fileName = String(format: "%@%@", upload.id, upload.fileType!)
-<<<<<<< HEAD
-        fileManager.deleteFile(withName: fileName)
-        logger.log(forLevel: .Info, withMessage: "file \(upload.id) cleaned up")
+        if (fileManager.deleteFile(withName: fileName)) {
+            logger.log(forLevel: .Info, withMessage: "file \(upload.id) cleaned up")
+        } else {
+            logger.log(forLevel: .Error, withMessage: "file \(upload.id) failed cleaned up")
+        }
     }
 
     public func urlSession(_: URLSession, task _: URLSessionTask, didSendBodyData _: Int64, totalBytesSent: Int64, totalBytesExpectedToSend _: Int64) {
@@ -270,19 +250,6 @@
         if totalBytes != nil, totalUploadedBytes != nil {
             delegate?.TUSProgress(bytesUploaded: totalUploadedBytes! + Int(totalBytesSent), bytesRemaining: totalBytes!)
         }
-=======
-        currentUploads?.remove(at: 0)
-        if (fileManager.deleteFile(withName: fileName)) {
-            logger.log(forLevel: .Info, withMessage: "file \(upload.id) cleaned up")
-        } else {
-            logger.log(forLevel: .Error, withMessage: "file \(upload.id) failed cleaned up")
-        }
-    }
-    
-    public func urlSession(_ session: URLSession, task: URLSessionTask, didSendBodyData bytesSent: Int64, totalBytesSent: Int64, totalBytesExpectedToSend: Int64) {
-        let upload = currentUploads![0]
-        self.delegate?.TUSProgress(bytesUploaded: Int(upload.uploadOffset!)!, bytesRemaining: Int(upload.uploadLength!)!)
->>>>>>> 69edde7a
     }
 
     // MARK: Methods for already uploaded files
@@ -311,10 +278,6 @@
 
         currentUploads![needleUploadIndex!] = upload
         let updated = currentUploads
-<<<<<<< HEAD
         currentUploads = updated
-=======
-        self.currentUploads = updated
->>>>>>> 69edde7a
     }
 }